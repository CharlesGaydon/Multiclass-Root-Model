--- conflicted
+++ resolved
@@ -10,11 +10,7 @@
 neural_net_hparams: ???
 
 # Interpolation params
-<<<<<<< HEAD
-interpolation_k: ${predict.interpolation_k}  # interpolation at eval time
-=======
 interpolation_k: ${predict.interpolator.interpolation_k}  # interpolation at eval time
->>>>>>> 9587e80c
 num_workers: 4  # for knn_interpolate
 
 ## Evaluation metric - partial for triple (train/val/test) init
